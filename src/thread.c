--- conflicted
+++ resolved
@@ -836,32 +836,7 @@
     ABTI_CHECK_TRUE(p_thread->p_last_xstream == ABTI_local_get_xstream(),
                     ABT_ERR_THREAD);
 
-<<<<<<< HEAD
-    LOG_EVENT("[U%" PRIu64 ":E%" PRIu64 "] yield\n",
-              ABTI_thread_get_id(p_thread), p_thread->p_last_xstream->rank);
-
-    /* Change the state of current running thread */
-    p_thread->state = ABT_THREAD_STATE_READY;
-
-    /* Change the state of current scheduler if the ULT is a scheduler */
-    if (p_thread->is_sched != NULL) {
-        p_thread->is_sched->state = ABT_SCHED_STATE_READY;
-    }
-    
-    p_sched = p_thread->is_sched == NULL
-        /* Switch to the top scheduler */
-        ? ABTI_xstream_get_top_sched(p_thread->p_last_xstream)
-        /* Switch to the parent scheduler */
-        : ABTI_xstream_get_parent_sched(p_thread->p_last_xstream);
-    ABTI_LOG_SET_SCHED(p_sched);
-    ABTD_thread_context_switch(&p_thread->ctx, p_sched->p_ctx);
-
-    /* Back to the original thread */
-    LOG_EVENT("[U%" PRIu64 ":E%" PRIu64 "] resume after yield\n",
-              ABTI_thread_get_id(p_thread), p_thread->p_last_xstream->rank);
-=======
     ABTI_thread_yield(p_thread);
->>>>>>> 77e4eb6d
 
   fn_exit:
     return abt_errno;
